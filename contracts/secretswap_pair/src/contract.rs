--- conflicted
+++ resolved
@@ -98,7 +98,6 @@
         _ => {}
     }
 
-<<<<<<< HEAD
     if let Some(hook) = msg.init_hook {
         messages.push(CosmosMsg::Wasm(WasmMsg::Execute {
             contract_addr: hook.contract_addr.clone(),
@@ -110,8 +109,10 @@
         let pair_info: &PairInfoRaw = &PairInfoRaw {
             contract_addr: deps.api.canonical_address(&env.contract.address)?,
             liquidity_token: CanonicalAddr::default(),
+            token_code_hash: msg.token_code_hash.clone(),
             asset_infos: [asset0, asset1],
-            token_code_hash: msg.token_code_hash.clone(),
+            asset0_volume: Uint128(0),
+            asset1_volume: Uint128(0),
             factory: Factory {
                 address: hook.contract_addr,
                 code_hash: hook.code_hash,
@@ -126,18 +127,6 @@
             "Must provide the factory as init hook",
         ));
     }
-=======
-    let pair_info: &PairInfoRaw = &PairInfoRaw {
-        contract_addr: deps.api.canonical_address(&env.contract.address)?,
-        liquidity_token: CanonicalAddr::default(),
-        token_code_hash: msg.token_code_hash.clone(),
-        asset_infos: [asset0, asset1],
-        asset0_volume: Uint128(0),
-        asset1_volume: Uint128(0),
-    };
-
-    store_pair_info(&mut deps.storage, &pair_info)?;
->>>>>>> 233ac285
 
     // Create LP token
     messages.extend(vec![CosmosMsg::Wasm(WasmMsg::Instantiate {
