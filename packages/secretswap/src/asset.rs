--- conflicted
+++ resolved
@@ -345,12 +345,9 @@
     pub contract_addr: HumanAddr,
     pub liquidity_token: HumanAddr,
     pub token_code_hash: String,
-<<<<<<< HEAD
-    pub factory: Factory,
-=======
     pub asset0_volume: Uint128,
     pub asset1_volume: Uint128,
->>>>>>> 233ac285
+    pub factory: Factory,
 }
 
 #[derive(Serialize, Deserialize, Clone, Debug, PartialEq, JsonSchema)]
@@ -359,12 +356,9 @@
     pub contract_addr: CanonicalAddr,
     pub liquidity_token: CanonicalAddr,
     pub token_code_hash: String,
-<<<<<<< HEAD
-    pub factory: Factory,
-=======
     pub asset0_volume: Uint128,
     pub asset1_volume: Uint128,
->>>>>>> 233ac285
+    pub factory: Factory,
 }
 
 impl PairInfoRaw {
@@ -380,12 +374,9 @@
                 self.asset_infos[1].to_normal(&deps)?,
             ],
             token_code_hash: self.token_code_hash.clone(),
-<<<<<<< HEAD
-            factory: self.factory.clone(),
-=======
             asset0_volume: self.asset0_volume.clone(),
             asset1_volume: self.asset1_volume.clone(),
->>>>>>> 233ac285
+            factory: self.factory.clone(),
         })
     }
 
